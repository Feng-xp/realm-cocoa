--- conflicted
+++ resolved
@@ -503,43 +503,11 @@
  */
 + (NSError *)migrateRealm:(RLMRealmConfiguration *)configuration;
 
-<<<<<<< HEAD
 #pragma mark - Synchronization
 
 /// Set the log level for the synchronization network protocol for all Realms.
 + (void)setGlobalSynchronizationLoggingLevel:(RLMSyncLogLevel)level;
 
-#pragma mark -
-
-//---------------------------------------------------------------------------------------
-//@name Named Object Storage and Retrieval
-//---------------------------------------------------------------------------------------
-//
-// Realm provides a top level key/value store for storing and accessing objects by NSString.
-// This system can be extended with the RLMKeyValueStore interface to create nested
-// namespaces as needed.
-
-// Retrieve a persisted object with an NSString.
-//
-// @usage RLMObject *object = RLMRealm.defaultRealm[@"name"];
-// @param key The NSString used to identify an object
-//
-// @return    RLMObject or nil if no object is stored for the given key.
-//
-//-(id)objectForKeyedSubscript:(id <NSCopying>)key;
-
-
-// Store an object with an NSString key.
-//
-// @usage RLMRealm.defaultRealm[@"name"] = object;
-// @param obj     The object to be stored.
-// @param key     The key that identifies the object to be used for future lookups.
-//
-//-(void)setObject:(RLMObject *)obj forKeyedSubscript:(id <NSCopying>)key;
-
-
-=======
->>>>>>> c5b75199
 @end
 
 /**
